defmodule AvroSchemaTest do
  use ExUnit.Case

  # doctest AvroSchema

<<<<<<< HEAD
  @default_schema "{\"name\":\"test\",\"type\":\"record\",\"fields\":[{\"name\":\"field1\",\"type\":\"string\"},{\"name\":\"field2\",\"type\":\"int\"}]}"
  @null_schema "{\"name\":\"test\",\"type\":\"record\",\"fields\":[{\"name\":\"field1\",\"type\":\"null\"}]}"

  setup context do
    schema_json =
      case context[:schema] do
        nil -> @default_schema
        :null -> @null_schema
        name -> raise "Schema #{inspect name} not provided"
      end
=======
  setup do
    schema_json =
      "{\"name\":\"test\",\"type\":\"record\",\"fields\":[{\"name\":\"field1\",\"type\":\"string\"},{\"name\":\"field2\",\"type\":\"int\"}]}"
>>>>>>> bc6c4698

    {:ok, schema} = AvroSchema.parse_schema(schema_json)

    {:ok, schema_json: schema_json, schema: schema}
  end

  test "canonicalize_schema", %{schema_json: schema_json} do
    original_json = """
    {
      "type": "record",
      "name": "test",
      "fields":
        [
          {
            "type": "string",
            "name": "field1"
          },
          {
            "type": "int",
            "name": "field2"
          }
        ]
    }
    """

    json =
      original_json
      |> AvroSchema.canonicalize_schema()
      |> AvroSchema.normalize_json()

    assert json == schema_json
  end

  test "fingerprint_schema", %{schema_json: schema_json} do
    assert AvroSchema.fingerprint_schema(schema_json) == <<172, 194, 58, 14, 16, 237, 158, 12>>
  end

  test "tag", %{schema_json: schema_json} do
    fp = AvroSchema.fingerprint_schema(schema_json)
    regid = 7
    payload = "hello"

    tagged_avro = AvroSchema.tag(payload, fp)
    assert tagged_avro == [<<0xC3, 0x01>>, fp, payload]

    tagged_confluent = AvroSchema.tag(payload, regid)
    assert tagged_confluent == [<<0, 0, 0, 0, 7>>, payload]
  end

  test "untag", %{schema_json: schema_json} do
    fp = AvroSchema.fingerprint_schema(schema_json)
    regid = 7
    payload = "hello"

    tagged_avro = IO.iodata_to_binary(AvroSchema.tag(payload, fp))
    tagged_confluent = IO.iodata_to_binary(AvroSchema.tag(payload, regid))

    assert {:ok, {{:avro, fp}, "hello"}} == AvroSchema.untag(tagged_avro)
    assert {:ok, {{:confluent, regid}, "hello"}} == AvroSchema.untag(tagged_confluent)

    assert {:error, :unknown_tag} == AvroSchema.untag(payload)
  end

  test "get_schema cached", %{schema_json: schema_json} do
    {:ok, schema} = AvroSchema.parse_schema(schema_json)
    :ok = AvroSchema.cache_schema(1, schema, true)
    assert {:ok, schema} == AvroSchema.get_schema(1)

    full_name = AvroSchema.full_name(schema_json)
    fp = AvroSchema.fingerprint_schema(schema_json)
    ref = {full_name, fp}
    :ok = AvroSchema.cache_schema(ref, schema, true)
    assert {:ok, schema} == AvroSchema.get_schema(ref)
  end

  describe "encode/2" do
    test "{:ok, binary()} for successful encodings", %{schema_json: schema_json} do
      {:ok, encoder} = AvroSchema.make_encoder(schema_json)

      data_atom_keys = %{field1: "hello", field2: 21}
      assert {:ok, encoded} = AvroSchema.encode(data_atom_keys, encoder)
      assert is_list(encoded)
    end

    test "{:error, String.t()} for unsuccessful encodings", %{schema_json: schema_json} do
      {:ok, encoder} = AvroSchema.make_encoder(schema_json)

      data_atom_keys = %{field1: 21, field2: 21}
      assert {:error, %ErlangError{} = error} = AvroSchema.encode(data_atom_keys, encoder)
      assert error.original == {:"$avro_encode_error", {:badmatch, {:error, {:type_mismatch, {:avro_primitive_type, "string", []}, 21}}}, [record: "test", field: "field1"]}
    end
  end

  describe "encode!/2" do
    test "binary() for successful encodings", %{schema_json: schema_json} do
      {:ok, encoder} = AvroSchema.make_encoder(schema_json)

      data_atom_keys = %{field1: "hello", field2: 21}
      encoded = AvroSchema.encode!(data_atom_keys, encoder)
      assert is_list(encoded)
    end

    test "raises for unsuccessful encodings", %{schema_json: schema_json} do
      {:ok, encoder} = AvroSchema.make_encoder(schema_json)

      data_atom_keys = %{field1: 21, field2: 21}

      assert_raise ErlangError, fn ->
        AvroSchema.encode!(data_atom_keys, encoder)
      end
    end
  end

  test "encode/decode", %{schema_json: schema_json} do
    full_name = AvroSchema.full_name(schema_json)
    fp = AvroSchema.fingerprint_schema(schema_json)
    ref = {full_name, fp}
    :ok = AvroSchema.cache_schema(ref, schema_json, true)
    :ok = AvroSchema.cache_schema(1, schema_json, true)

    {:ok, encoder} = AvroSchema.make_encoder(schema_json)

    data_binary_keys = %{"field1" => "hello", "field2" => 21}
    data_atom_keys = %{field1: "hello", field2: 21}
    encoded = AvroSchema.encode!(data_atom_keys, encoder)
    encoded_bin = IO.iodata_to_binary(encoded)

    tagged = AvroSchema.tag(encoded, fp)
    tagged_bin = IO.iodata_to_binary(tagged)

    assert {:ok, {{:avro, fp}, encoded_bin}} == AvroSchema.untag(tagged_bin)

    {:ok, decoder} = AvroSchema.get_decoder({full_name, fp})
    assert data_binary_keys == AvroSchema.decode(encoded_bin, decoder)
    assert data_binary_keys == AvroSchema.decode(encoded, decoder)

    assert {:ok, decoder} == AvroSchema.make_decoder(schema_json)
    assert {:ok, decoder} == AvroSchema.get_decoder({:confluent, 1})
    assert {:ok, encoder} == AvroSchema.get_encoder(ref)
  end

  @tag schema: :null
  test "nil values are encoded for null schema values", %{schema_json: schema_json} do
    {:ok, encoder} = AvroSchema.make_encoder(schema_json)

    null_value = %{field1: :null}
    nil_value = %{field1: nil}

    encoded = AvroSchema.encode(null_value, encoder)
    assert is_list(encoded)

    encoded = AvroSchema.encode(nil_value, encoder)
    assert is_list(encoded)
  end

  test "subject", %{schema_json: schema_json} do
    full_name = AvroSchema.full_name(schema_json)
    fp = AvroSchema.fingerprint_schema(schema_json)
    ref = {full_name, fp}
    fp_hex = AvroSchema.to_hex(fp)

    subject = "#{full_name}-#{fp_hex}"
    assert subject == AvroSchema.make_subject(ref)
    assert subject == AvroSchema.make_subject(full_name, fp)
  end

  test "parse_schema", %{schema_json: schema_json} do
    {:ok, schema} = AvroSchema.parse_schema(schema_json)
    assert schema_json == AvroSchema.encode_schema(schema)

    # catch_error {:ok, "whatever"} == AvroSchema.parse_schema("hello")
    assert {:error, "argument error"} == AvroSchema.parse_schema("hello")
  end

  test "register_schema", %{schema_json: schema_json} do
    full_name = AvroSchema.full_name(schema_json)
    :ok = AvroSchema.cache_registration(full_name, schema_json, 1, true)
    {:ok, 1} = AvroSchema.register_schema(full_name, schema_json)
  end

  test "timestamps" do
    datetime = ~U[2019-11-08 06:54:24.234207Z]
    timestamp = AvroSchema.to_timestamp(datetime)
    assert 1_573_196_064_234_207 == timestamp
    assert datetime == AvroSchema.to_datetime(timestamp)
  end

  test "get_schema_files", %{schema_json: schema_json} do
    {:ok, files} = AvroSchema.get_schema_files("test/schemas")
    assert files == ["test/schemas/test.avsc"]

    for file <- files do
      {:ok, _refs} = AvroSchema.cache_schema_file(file)
    end

    {:ok, raw} = File.read("test/schemas/test.avsc")
    fp = AvroSchema.create_fingerprint(raw)
    full_name = AvroSchema.full_name(raw)

    {:ok, schema} = AvroSchema.parse_schema(schema_json)
    assert {:ok, schema} == AvroSchema.get_schema({full_name, fp})
  end

  @tag :live_registry
  test "really interact with schema registry" do
    schema_json =
      "{\"name\":\"avro_schema\",\"type\":\"record\",\"fields\":[{\"name\":\"field1\",\"type\":\"string\"},{\"name\":\"field2\",\"type\":\"int\"}]}"

    {:ok, schema} = AvroSchema.parse_schema(schema_json)
    full_name = AvroSchema.full_name(schema)

    assert {:ok, 61} == AvroSchema.register_schema(full_name, schema_json)
    assert {:ok, schema} == AvroSchema.get_schema(61)

    {:error, {:confluent_schema_registry, 404, result}} = AvroSchema.get_schema(20)
    assert result["error_code"] == 40_403
    # {:error, {:confluent_schema_registry, 0, :econnrefused}}
  end
end<|MERGE_RESOLUTION|>--- conflicted
+++ resolved
@@ -3,7 +3,6 @@
 
   # doctest AvroSchema
 
-<<<<<<< HEAD
   @default_schema "{\"name\":\"test\",\"type\":\"record\",\"fields\":[{\"name\":\"field1\",\"type\":\"string\"},{\"name\":\"field2\",\"type\":\"int\"}]}"
   @null_schema "{\"name\":\"test\",\"type\":\"record\",\"fields\":[{\"name\":\"field1\",\"type\":\"null\"}]}"
 
@@ -14,11 +13,6 @@
         :null -> @null_schema
         name -> raise "Schema #{inspect name} not provided"
       end
-=======
-  setup do
-    schema_json =
-      "{\"name\":\"test\",\"type\":\"record\",\"fields\":[{\"name\":\"field1\",\"type\":\"string\"},{\"name\":\"field2\",\"type\":\"int\"}]}"
->>>>>>> bc6c4698
 
     {:ok, schema} = AvroSchema.parse_schema(schema_json)
 
